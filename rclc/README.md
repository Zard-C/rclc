# The rclc package

## Table of Contents

[Overview](#overview)

[RCLC-Executor](#rclc-executor)
  * [Requirement Analysis](#requirement-analysis)
    * [Real-time embedded application use-case](#real-time-embedded-application-use-case)
    * [Sense-plan-act pipeline in mobile robotics](#sense-plan-act-pipeline-in-mobile-robotics)
    * [Synchronization of multiple rates](#synchronization-of-multiple-rates)
    * [High-priority processing path](#high-priority-processing-path)
  * [Features](#features)
    * [Sequential execution](#sequential-execution)
    * [Trigger condition](#trigger-condition)
    * [LET-Semantics](#let-semantics)
  * [Executor API](#executor-api)
    * [Configuration](#configuration-phase)
    * [Running](#running-phase)
    * [Clean-Up](#clean-up)
  * [Examples RCLC-Executor](#examples-rclc-executor)
    * [Example real-time embedded application use-case](#example-real-time-embedded-application-use-case)
    * [Example sense-plan-act pipeline in mobile robotics](#example-sense-plan-act-pipeline-in-mobile-robotics)
    * [Example synchronization of multiple rates](#example-synchronization-of-multiple-rates)
    * [Example high-priority processing path](#example-high-priority-processing-path)


[RCL Convenience Functions](#rcl-convenience-functions)

[RCLC-Example Package](#rclc-example-package)

[Limitations](#limitations)

[References](#references)

## Overview
The rclc-package is a [ROS 2](http://www.ros2.org/) package, which provides convenience functions to create ROS Client Library(RCL) data types and an RCLC-Executor in the C programming language.
The convenience functions are a thin API layer on top of RCL-layer to create publishers, subscribers, timers and nodes with a one-liner like in rclcpp.
The RCLC-Executor provides an API register subscriptions and timers as well as reqesting data from DDS and executing the corresponding callbacks, like the rclcpp Executor for C++.
As described in [CB2019](#CB2019), it is difficult to reason about end-to-end latencies because of the complex semantics of the rclcpp Executor.
Therefore, the RCLC Executor comes with a number of features, which provides mechanisms for deterministic and real-time execution.

## RCLC-Executor
Here we introduce the rclc Executor, which is a ROS 2 Executor implemented based on  and for the rcl API, for applications written in the C language.
Often embedded applications require real-time to guarantee end-to-end latencies and need deterministic runtime behavior to correctly replay test data.
However, this is difficult with the default ROS 2 Executor because of its complex semantics, as discussed in the previous section.

First, we will analyse the requirements for such applications and, secondly, derive simple features for an Executor to enable deterministic and real-time behavior.
Then we will present the API of the RCLC-Executor and provide example usages of the RCLC-Executor to address these requirements.

### Requirement Analysis
First we discuss a use-case in the embedded domain, in which the time-triggered paradigm is often used to guarantee deterministic and real-time behavior.
Then we analyse software design patterns in mobile robotics which enable deterministic behavior.

#### Real-time embedded application use-case
In embedded systems, real-time behavior is approached by using the time-triggered paradigm, which means that the processes are periodically activated.
Processes can be assigned priorities to allow pre-emptions.
Figure 1 shows an example, in which three processes with fixed periods are shown.
The middle and lower process are preempted multiple times depicted with empty dashed boxes.

<img src="doc/scheduling_01.png" alt="Schedule with fixed periods" width="350"/>

Figure 1: Fixed periodic preemptive scheduling

<<<<<<< HEAD
To each process one or multiple tasks can be assigned, as shown in Figure 2.
These tasks are executed sequentially, which is often called cooperative scheduling.
=======
To each process one or multiple tasks can be assigned, as shown in Figure 2. These tasks are executed sequentially, which is often called cooperative scheduling.
>>>>>>> 2c12cec0

<img src="doc/scheduling_02.png" alt="Schedule with fixed periods" width="250"/>

Figure 2: Processes with sequentially executed tasks.

While there are different ways to assign priorities to a given number of processes, the rate-monotonic scheduling assignment, in which processes with a shorter period have a higher priority, has been shown optimal if the processor utilization is less than 69% [LL1973](#LL1973).

In the last decades many different scheduling approaches have been presented, however fixed-periodic preemptive scheduling is still widely used in embedded real-time systems [KZH2015](#KZH2015).
This becomes also obvious, when looking at the features of current operating systems.
Like Linux, real-time operating systems, such as NuttX, Zephyr, FreeRTOS, QNX etc., support fixed-periodic preemptive scheduling and the assignment of priorities, which makes the time-triggered paradigm the dominant design principle in this domain.

However, data consistency is often an issue when preemptive scheduling is used and if data is being shared across multiple processes via global variables.
Due to scheduling effects and varying execution times of processes, writing and reading these variables could occur sometimes sooner or later.
This results in an latency jitter of update times (the timepoint at which a variable change becomes visible to other processes).
Race conditions can occur when multiple processes access a variable at the same time. So solve this problem, the concept of logical-execution time (LET) was introduced in [HHK2001](#HHK2001), in which communication of data occurs only at pre-defined periodic time instances: Reading data only at the beginning of the period and writing data only at the end of the period.
The cost of an additional latency delay is traded for data consistency and reduced jitter.
This concept has also recently been applied to automotive applications  [NSP2018](#NSP2018).

<img src="doc/scheduling_LET.png" alt="Schedule with fixed periods" />

Figure 3: Data communication without and with Logical Execution Time paradigm.

An Example of the LET concept is shown in Figure 3.
Assume that two processes are communicating data via one global variable.
The timepoint when this data is written is at the end of the processing time.
In the default case (left side), the process p<sub>3</sub> and p<sub>4</sub> receive the update.
At the right side of the figure, the same scenario is shown with LET semantics.
Here, the data is communicated only at period boundaries.
In this case, the lower process communicates at the end of the period, so that always process p<sub>3</sub> and p<sub>5</sub> receive the new data.

The described embedded use case relies on the following concepts:
- periodic execution of processes
- assignment of fixed priorities to processes
- preemptive scheduling of processes
- co-operative scheduling of tasks within a process (sequential execution)
- data synchronization with LET-semantics

While periodic activation is possible in ROS 2 by using timers, preemptive scheduling is supported by the operating system and assigning priorities on the granularity of threads/processes that correspond to the ROS nodes; it is not possible to sequentially execute callbacks, which have no data-dependency.
Furthermore data is read from the DDS queue just before the callback is executed and data is written sometime during the time the application is executed.
While the `spin_period` function of the rclcpp-Executor allows to check for data at a fixed period and executing those callbacks for which data is available, however, with this spin-function does not execute all callbacks irrespective wheter data is available or not.
So `spin_period` is not helpful to periodically execute a number of callbacks (aka tasks within a process).
So we need a mechanism that triggers the execution of multiple callbacks (aka tasks) based on a timer.
Data transmission is achieved via DDS which does not allow to implement a LET-semantics.
To summarize, we derive the following requirements:

Derived Requirements:
- trigger the execution of multiple callbacks
- sequential processing of callbacks
- data synchronization with LET semantics

#### Sense-plan-act pipeline in mobile robotics
In the next sections we describe common software design patterns which are used in mobile robotics to achieve deterministic behavior.
For each design pattern we describe the concept and the derived requirements for a deterministic Executor.
Concept:

A common design paradigm in mobile robotics is a control loop, consisting of several phases: A sensing phase to aquire sensor data, a plan phase for localization and path planning and an actuation-phase to steer the mobile robot.
Of course, more phases are possible, here these three phases shall serve as an example.
Such a processing pipeline is shown in Figure 4.

<img src="doc/sensePlanActScheme.png" alt="Sense Plan Act Pipeline" width="700"/>

Figure 4: Multiple sensors driving a Sense-Plan-Act pipeline.

Typically multiple sensors are used to perceive the environment.
For example an IMU and a laser scanner.
The quality of localization algorithms highly depend on how old such sensor data is when it is processed.
Ideally the latest data of all sensors should be processed.
One way to achive this is to execute first all sensor drivers in the sense-phase and then process all algorithms in the plan-phase.

Currently, such a processing order cannot be defined with the default ROS 2 Executor.
One could in principle design a data-driven pipeline, however if e.g. the Laser scan is needed by some other callback in the sense-phase as well as in the plan-phase, the processing order of these subscribers is arbitrary.

For this sense-plan-act pattern, we could define one executor for each phase.
The plan-phase would be triggered only when all callbacks in the sense-phase have finished.

Derived Requirements:
- triggered execution of callbacks

#### Synchronization of multiple rates

Concept:

Often multiple sensors are being used to sense the invironment for mobile robotics.
While an IMU sensor provides data samples at a very high rate (e.g. 500 Hz), laser scans are availabe at a much slower frequency (e.g. 10Hz) determined by the revolution time.
Then the challenge is, how to deterministically fuse sensor data with different frequencies. This problem is depicted in Figure 5.

<img src="doc/sensorFusion_01.png" alt="Sychronization of multiple rates" width="300" />

Figure 5: How to deterministically process multi-frequent sensor data.

Due to scheduling effects, the callback for evaluating the laser scan might be called just before or just after an IMU data is received.
One way to tackle this is to write additional synchronization code inside the application.
Obviously, this is a cumbersome and not-portable solution.

An Alternative would be to evalute the IMU sample and the laser scan by synchronizing their frequency.
For example by processing always 50 IMU samples with one laser scan. This approach is shown in Figure 6.
A pre-processing callback aggregates the IMU samples and sends an aggregated message with 50 samples at 10Hz rate.
Now both messages have the same frequency.
With a trigger condition, which fires when both messages are available, the sensor fusion algorithm can expect always synchronized input data.

<img src="doc/sensorFusion_02.png" alt="Sychnronization with a trigger" width="400" />

Figure 6: Synchronization of multiple input data with a trigger.

In ROS 2 this is currently not possible to be modeled because of the lack of a trigger concept in the ROS 2 Executor.
Message filters could be used to synchronize input data based on the timestamp in the header, but this is only available in rclcpp (and not in rcl).
Further more, it would be more efficient to have such a trigger concept directly in the Executor.
<!--
TODO
- Bilder erweitern mit drei boxen: request IMU, process laser, fusion
  dann wird klarer was mit den Daten wird
- Aus dem Bild die Beschreibung löschen
-->
Another idea would be to activly request for IMU data only when a laser scan is received.
This concept is shown in Figure 7.
Upon arrival of a laser scan mesage, first, a message with aggregated IMU samples is requested.
Then, the laser scan is processed and later the sensor fusion algorithm.
An Executor, which would support sequential execution of callbacks, could realize this idea.

<img src="doc/sensorFusion_03.png" alt="Sychronization with sequence" width="350" />

Figure 7: Synchronization with sequential processing.

Derived Requirements from both concepts:
- triggered execution
- sequential procesing of callbacks

#### High-priority processing path
Motivation:

Often a robot has to fullfill several activities at the same time. For example following a path and avoiding obstacles.
While path following is a permanent activity, obstacle avoidance is trigged by the environment and should be immediately reacted upon.
Therefore one would like to specify priorities to activities. This is depicted in Figure 8:

<img src="doc/highPriorityPath.png" alt="HighPriorityPath" width="500" />

Figure 8: Managing high priority path with sequential order.

Assuming a simplified control loop with the activities sense-plan-act, the obstacle avoidance, which might temporarily stop the robot, should be processed before the planning phase.
In this example we assume that these activites are processed in one thread.

Derived requirements:
- sequential processing of callbacks

### Features

Based on the real-time embedded use-case as well as the software architecture patterns in mobile robotics, we propose an Executor with the following main features:
- user-defined sequential execution of callbacks
- trigger condition to activate processing
- data synchronization: LET-semantics or rclcpp Executor semantics

As stated before, this Executor is based on the RCL library and is written in C to nativly support microcontroller applications written in C.
These features are now described in more detail.

#### Sequential execution

- At configuration, the user defines the order of handles.
- At configuration, the user defines, whether the handle shall be called only when new data is available (ON_NEW_DATA) or whether the callback shall always be called (ALWAYS).
- At runtime, all handles are processed in the user-defined order:
  - if the configuration of handle is ON_NEW_DATA, then the corresponding callback is only called if new data is available
  - if the configuration of the handle is ALWAYS, then the corresponding callback is always executed.
    In case, no data is available from DDS, then the callback is called with no data (e.g. NULL pointer).

#### Trigger condition

- Given a set of handles, a trigger condition based on the input data of these handles shall decide when the processing is started.

- Available options:
  - ALL operation: fires when input data is available for all handles
  - ANY operation: fires when input data is available for at least one handle
  - ONE: fires when input data for a user-specified handle is available
  - User-defined function: user can implement more sophisticated logic

#### LET-Semantics
- Assumption: time-triggered system, the executor is activated periodically
- When the trigger fires, reads all input data and makes a local copy
- Processes all callbacks in sequential order
- Write output data at the end of the executor's period (Note: this is not implemented yet)

Additionally we have implemented the current rclcpp Executor semantics RCLCPP:
- waiting for new data for all handles (rcl_wait)
- using trigger condition ANY
- if trigger fires, start processing handles in pre-defined sequential order
- request from DDS-queue the new data just before the handle is executed (rcl_take)

The selection of the LET semantics is optional. The default semantics is RCLCPP.
### Executor API

The API of the RCLC-Executor can be divided in several phases: Configuration, Running and Clean-Up.

#### Configuration phase

During the configuration phase, the user shall define:
- the total number of callbacks
- trigger condition (optional, default: ANY)
- data communcation semantics (optional, default RCLCPP)
- the processing sequence of the callbacks

The following functions are supported for this configuration:

**rclc_executor_t * rclc_get_zero_initialized_executor()**

Returns a zero initialized executor object.

**rclc_executor_init(rclc_executor_t * executor, rcl_context_t * context, const size_t number_of_handles, const rcl_allocator_t * allocator)**

As the Executor is intended for embedded controllers, dynamic memory management is crucial.
Therefore at initialization of the RCLC-Executor, the user defines the total number of handles `number_of_handles`.
The necessary dynamic memory will be allocated only in this phase and no more memory in the running phase.
This makes this Executor static in the sense, that during runtime no additional callbacks can be added.
The `context` is the RCL context, and `allocator` points to a memory allocator.

**rclc_executor_set_timeout(rclc_executor_t * executor, const uint64_t timeout_ns)**

The timeout in nano-seconds `timeout_ns`for waiting for new data from the DDS-queue is specified in `rclc_executor_set_timeout()` (this is the timeout parameter for `rcl_wait()`).

**rclc_executor_set_semantics(rclc_executor_t * executor, rclc_executor_semantics_t semantics)**

The data communication `semantics` can either be `RCLCPP`(default) or `LET`.

To be compatible with ROS 2 rclcpp Executor, the existing rclcpp semantics is implemented with the option `RCLCPP`.
That is, with the spin-function the DDS-queue is constantly monitored for new data (rcl_wait).
If new data becomes available, then it is fetched from DDS (rcl_take) immediately before the callback is executed.
All callbacks are processed in the user-defined order, this is the only difference to the rclcpp Executor, in which the order can not be defined by the user.

The `LET` semantics is implemented such that at the beginning of processing all available data is fetched (rcl_take) and buffered and then the callbacks are processed in the pre-defined operating on the buffered copy.

**rclc_executor_set_trigger(rclc_executor_t * executor, rclc_executor_trigger_t trigger_function, void * trigger_object)**

The trigger condition `rclc_executor_set_trigger` defines when the processing of the callbacks shall start.
For convenience some trigger conditions have been defined:
- `rclc_executor_trigger_any`(default) : start executing if any callback has new data
- `rclc_executor_trigger_all` : start executing if all callbacks have new data
- `rclc_executor_trigger_one(&data)` : start executing if `data` has been received
- `rclc_executor_trigger_always`: returns always true, that is every time the Executor spins, the processing of the callbacks is invocated.
For example with `spin_period` and this trigger condition as well as specifiying all callbacks of subscriptions being called as `ALWAYS`, a fixed period execution of all callbacks can be implemented, irrespective whether new data is available or not.
- user_defined_function: the user can also define its own function with more complex logic

With `rclc_executor_trigger_any` being the default trigger condition, the current semantics of the rclcpp Executor is selected.

With the `rclc_executor_trigger_one` trigger, the handle to trigger is specified with `trigger_object`.
In the other cases of the trigger conditions this parameter shall be `NULL`.

**rclc_executor_add_subscription(rclc_executor_t * executor, rcl_subscription_t * subscription, void * msg, rclc_callback_t callback, rclc_executor_handle_invocation_t invocation)**

**rclc_executor_add_timer(  rclc_executor_t * executor, rcl_timer_t * timer)**

The user adds handles to the Executor the functions `rclc_executor_add_subscription()` for subscriptions and `rclc_executor_add_timer()` for timers.
The order in which these functions are called, defines later the sequential processing order during runtime.

For adding a subscription, the rcl subscription handle `subscription`, a pointer an allocated message `msg`, the message callback `callback` and an invocation option `invocation` need to be specified.
The invocation option specifies, whether the callback shall be executed only if new data is available (`ON_NEW_DATA`) or if the callback shall always be executed (`ALWAYS`).
The second option is useful for example when the callback is expected to be called at a fixed rate.

For a timer, only the rcl timer object `timer` is needed.

#### Running phase

**rclc_executor_spin_some(rclc_executor_t * executor, const uint64_t timeout_ns)**

The function `rclc_executor_spin_some` checks for new data from the DDS queue once.
It first copies all data into local data structures and then executes all handles according the specified order.
This implements the LET semantics.

**rclc_executor_spin(rclc_executor_t * executor)**

The function `rclc_executor_spin` calls `rclc_executor_spin_some` indefinitely as long
as the ROS system is alive.
This might create a high performance load on your processor.

**rclc_executor_spin_period(rclc_executor_t * executor, const uint64_t period)**

The function `rclc_executor_spin_period` calls `rclc_executor_spin_some` periodically
(as defined with the argument period) as long as the ROS system is alive.

**rclc_executor_spin_one_period(rclc_executor_t * executor, const uint64_t period)**

This is a function used by `rclc_executor_spin_period` to spin one time.
The purpose is to test the accurary of the spin_period function in the unit tests.

####Clean-Up

**rclc_executor_fini()**

The function `rlce_executor_fini` frees the dynamically allocated memory of the executor.

### Examples RCLC Executor

We provide the relevant code snippets how to setup the RCLC-Executor for the embedded use case and for the software design patterns in mobile robotics applications as described above.

#### Example real-time embedded application use-case

With seqential execution the co-operative scheduling of tasks within a process can be modeled.
The trigger condition is used to periodically activate the process which will then execute all callbacks in a pre-defined order.
Data will be communicated using the LET-semantics.
Every Executor is executed in its own tread, to which an appropriate priority can be assigned.

In the following example, the Executor is setup with 4 handles.
We assume a process has three subscriptions `sub1`, `sub2`, `sub3`.
The sequential processing order is given by the order as they are added to the Executor.
A timer `timer` defines the period.
The `trigger_one` with the paramter `timer` is used, so that whenever the timer is ready, all callbacks are processed. Finally the data communication semantics LET is defined.
```C
#include "rcl_executor/let_executor.h"

// define subscription callback
void my_sub_cb1(const void * msgin)
{
  // ...
}
// define subscription callback
void my_sub_cb2(const void * msgin)
{
  // ...
}
// define subscription callback
void my_sub_cb3(const void * msgin)
{
  // ...
}

// define timer callback
void my_timer_cb(rcl_timer_t * timer, int64_t last_call_time)
{
  // ...
}

// necessary ROS 2 objects
rcl_context_t context;   
rcl_node_t node;
rcl_subscription_t sub1, sub2, sub3;
rcl_timer_t timer;
rcle_let_executor_t exe;

// define ROS context
context = rcl_get_zero_initialized_context();
// initialize ROS node
rcl_node_init(&node, &context,...);
// create subscriptions
rcl_subscription_init(&sub1, &node, ...);
rcl_subscription_init(&sub2, &node, ...);
rcl_subscription_init(&sub3, &node, ...);
// create a timer
rcl_timer_init(&timer, &my_timer_cb, ... );
// initialize executor with four handles
rclc_executor_init(&exe, &context, 4, ...);
// define static execution order of handles
rclc_executor_add_subscription(&exe, &sub1, &my_sub_cb1, ALWAYS);
rclc_executor_add_subscription(&exe, &sub2, &my_sub_cb2, ALWAYS);
rclc_executor_add_subscription(&exe, &sub3, &my_sub_cb3, ALWAYS);
rclc_executor_add_timer(&exe, &timer);
// trigger when handle 'timer' is ready
rclc_executor_set_trigger(&exe, rclc_executor_trigger_one, &timer);
// select LET-semantics
rclc_executor_data_comm_semantics(&exe, LET);
// spin forever
rclc_executor_spin(&exe);
```

#### Example sense-plan-act pipeline in mobile robotics

In this example we want to realise a sense-plan-act pipeline in a single thread. The trigger condition is demonstrated by activating the sense-phase when both data for the Laser and IMU are available.
Three executors are necessary `exe_sense`, `exe_plan` and `exe_act`. The two sensor acquisition callbacks `sense_Laser` and `sense_IMU` are registered in the Executor `exe_sense`.
The trigger condition ALL is responsible to activate the sense-phase only when all data for these two callbacks are available.
Finally all three Executors are spinning using a `while`-loop and the `spin_some` function.

The definitions of callbacks are omitted.

```C
...
rcl_subscription_t sense_Laser, sense_IMU, plan, act;
rcle_let_executor_t exe_sense, exe_plan, exe_act;
// initialize executors
rclc_executor_init(&exe_sense, &context, 2, ...);
rclc_executor_init(&exe_plan, &context, 1, ...);
rclc_executor_init(&exe_act, &context, 1, ...);
// executor for sense-phase
rclc_executor_add_subscription(&exe_sense, &sense_Laser, &my_sub_cb1, ON_NEW_DATA);
rclc_executor_add_subscription(&exe_sense, &sense_IMU, &my_sub_cb2, ON_NEW_DATA);
rclc_let_executor_set_trigger(&exe_sense, rclc_executor_trigger_all, NULL);
// executor for plan-phase
rclc_executor_add_subscription(&exe_plan, &plan, &my_sub_cb3, ON_NEW_DATA);
// executor for act-phase
rclc_executor_add_subscription(&exe_act, &act, &my_sub_cb4, ON_NEW_DATA);

// spin all executors
while (true) {
  rclc_executor_spin_some(&exe_sense);
  rclc_executor_spin_some(&exe_plan);
  rclc_executor_spin_some(&exe_act);
}
```
#### Example synchronization of multiple rates

The sensor fusion synchronizing the multiple rates with a trigger is shown below.

```C
...
rcl_subscription_t aggr_IMU, sense_Laser, sense_IMU;
rcle_let_executor_t exe_aggr, exe_sense;
// initialize executors
rclc_executor_init(&exe_aggr, &context, 1, ...);
rclc_executor_init(&exe_sense, &context, 2, ...);
// executor for aggregate IMU data
rclc_executor_add_subscription(&exe_aggr, &aggr_IMU, &my_sub_cb1, ON_NEW_DATA);
// executor for sense-phase
rclc_executor_add_subscription(&exe_sense, &sense_Laser, &my_sub_cb2, ON_NEW_DATA);
rclc_executor_add_subscription(&exe_sense, &sense_IMU, &my_sub_cb3, ON_NEW_DATA);
rclc_executor_set_trigger(&exe_sense, rclc_executor_trigger_all, NULL);

// spin all executors
while (true) {
  rclc_executor_spin_some(&exe_aggr);
  rclc_executor_spin_some(&exe_sense);
}
```

The setup for the sensor fusion using sequential execution is shown below.
Note, that the sequetial order is `sense_IMU`, which will request the aggregated IMU message, and then `sense_Laser` while the trigger will fire, when a laser message is received.

```C
...
rcl_subscription_t sense_Laser, sense_IMU;
rcle_let_executor_t exe_sense;
// initialize executor
rclc_executor_init(&exe_sense, &context, 2, ...);
// executor for sense-phase
rclc_executor_add_subscription(&exe_sense, &sense_IMU, &my_sub_cb1, ALWAYS);
rclc_executor_add_subscription(&exe_sense, &sense_Laser, &my_sub_cb2, ON_NEW_DATA);
rclc_executor_set_trigger(&exe_sense, rclc_executor_trigger_one, &sense_Laser);
// spin
rclc_executor_spin(&exe_sense);
```
#### Example high-priority processing path

This example shows the sequential processing order to execute the obstacle avoidance `obst_avoid`
after the callbacks of the sense-phase and before the callback of the planning phase `plan`.
The control loop is started when a laser message is received.
Then an aggregated IMU message is requested, like in the example above.
Then all the other callbacks are always executed. This assumes that these callbacks communicate via a global data structure.
Race conditions cannot occur, because the callbacks run all in one thread.

```C
...
rcl_subscription_t sense_Laser, sense_IMU, plan, act, obst_avoid;
rcle_let_executor_t exe;
// initialize executors
rclc_executor_init(&exe, &context, 5, ...);
// define processing order
rclc_executor_add_subscription(&exe, &sense_IMU, &my_sub_cb1, ALWAYS);
rclc_executor_add_subscription(&exe, &sense_Laser, &my_sub_cb2, ON_NEW_DATA);
rclc_executor_add_subscription(&exe, &obst_avoid, &my_sub_cb3, ALWAYS);
rclc_executor_add_subscription(&exe, &plan, &my_sub_cb4, ALWAYS);
rclc_executor_add_subscription(&exe, &act, &my_sub_cb5, ALWAYS);
rclc_executor_set_trigger(&exe, rclc_executor_trigger_one, &sense_Laser);
// spin
rclc_executor_spin(&exe);
```

## RCL convenience functions

The rclc package also provides a number of convenience functions, which make it easier to
 create the RCL-objects `rcl_node_t`, `rcl_subscription_t`, `rcl_timer_t` and `rcl_publisher_t`.

Convenience functions:
- rclc_support_init()
- rclc_support_fini()
- rclc_node_init_default()
- rclc_publisher_init_default()
- rclc_subscription_init_default()
- rclc_timer_init_default()

The setup of RCL objects is simplified, by defining a new type `rclc_support_t`, which contains
the paramaters used in multiple RCL initialization functions:

```C
typedef struct
{
  rcl_init_options_t init_options;
  rcl_context_t context;
  rcl_allocator_t * allocator;
  rcl_clock_t clock;
} rclc_support_t;
```

<<<<<<< HEAD
In the example provided in [rclc_examples](../rclc_examples), one node with one publisher, one timer and one subscription is implemented with and without the convenience functions.
The number of code lines of the exmaple to setup the RCL objects with the convenience functions is reduced by 24% compared to the initialization using the RCL API.
=======
In the example provided in [rclc_examples](../rclc_examples), one
node with one publisher, one timer and one subscription is implemented with and without the
convenience functions. The number of code lines of the example to setup the RCL objects
with the convenience functions is reduced by 24% compared to the initialization using the RCL API.
>>>>>>> 2c12cec0

## RCLC-Example Package

An example, how to use the RCLC-Executor with RCL objects is given in the file `example_executor.c` in the package: [rclc_examples](../rclc_examples).

An example, how to use the RCLC-Executor with the rclc convenience functions is given in the file
 `example_executor_convenience.c` the package: [rclc_examples](../rclc_examples).

## Limitations:

- support for subscriptions and timers (services, clients, guard conditions are not supported yet)
- LET semantics: writing at the end of period not implemented


## References

* [CB2019]<a name="CB2019"> </a> D. Casini, T. Blaß, I. Lütkebohle, B. Brandenburg: Response-Time Analysis of ROS 2 Processing Chains under Reservation-Based Scheduling, in Euromicro-Conference on Real-Time Systems 2019. [[Paper](http://drops.dagstuhl.de/opus/volltexte/2019/10743/)].[[slides]](https://t-blass.de/talks/ECRTS2019.pdf)

* [EK2018]<a name="EK2018"></a> R. Ernst, S. Kuntz, S. Quinton, M. Simons: The Logical Execution Time Paradigm: New Perspectives for Multicore Systems, February 25-28 2018 (Dagstuhl Seminar 18092). [[Paper]](http://drops.dagstuhl.de/opus/volltexte/2018/9293/pdf/dagrep_v008_i002_p122_18092.pdf)

* [BP2017]<a name="BP2017"></a> A. Biondi, P. Pazzaglia, A. Balsini,  M. D. Natale: Logical Execution Time Implementation and Memory Optimization Issues in AUTOSAR Applications for Multicores, International Worshop on Analysis Tools and Methodologies for Embedded and Real-Time Systems (WATERS2017), Dubrovnik, Croatia.[[Paper]](https://pdfs.semanticscholar.org/4a9e/b9a616c25fd0b4a4f7810924e73eee0e7515.pdf)

* [LL1973]<a name="LL1973"></a> Liu, C. L.; Layland, J.:Scheduling algorithms for multiprogramming in a hard real-time environment, Journal of the ACM, 20 (1): 46–61, 1973.

* [HHK2001]<a name="HHK2001"></a> Henzinger T.A., Horowitz B., Kirsch C.M. (2001) Giotto: A Time-Triggered Language for Embedded Programming. In: Henzinger T.A., Kirsch C.M. (eds) Embedded Software. EMSOFT 2001. Lecture Notes in Computer Science, vol 2211. Springer, Berlin, Heidelberg

* [NSP2018]<a name="NSP2018"></a> A. Naderlinger, S. Resmerita, and W. Pree: LET for Legacy and Model-based Applications,
Proceedings of The Logical Execution Time Paradigm: New Perspectives for Multicore Systems (Dagstuhl Seminar 18092), Wadern, Germany, February 2018.

* [KZH2015]<a name="KZH2015"></a> S. Kramer, D. Ziegenbein, and A. Hamann: Real World Automotive Benchmarks For Free, International Workshop on Analysis Tools and Methodologies for Embedded adn Real-Time Sysems (WATERS), 2015.[[Paper]](https://www.ecrts.org/forum/download/file.php?id=9&sid=efda71c95b6afdd240d72cc1e491bb8b)
* [micro-ROS] [micro-ROS project](https://micro-ros.github.io/)

<!--
## Guide to setup the RCLC-Executor with RCL API

You find the complete source code in the package `rclc_examples`, file example_executor.c.

**Step 1:** <a name="Step1"> </a> Include the `executor.h` from the rclc package and other headers in your C code.
As well as some global data structured used by the publisher and subscriber.

```C
#include <stdio.h>
#include <std_msgs/msg/string.h>
#include "rclc/executor.h"
// these data structures for the publisher and subscriber are global, so that
// they can be configured in main() and can be used in the corresponding callback.
rcl_publisher_t my_pub;
std_msgs__msg__String pub_msg;
std_msgs__msg__String sub_msg;
```

**Step 2:** <a name="Step2"> </a> Define a subscription callback `my_subscriber_callback`.

```C
void my_subscriber_callback(const void * msgin)
{
  const std_msgs__msg__String * msg = (const std_msgs__msg__String *)msgin;
  if (msg == NULL) {
    printf("Callback: msg NULL\n");
  } else {
    printf("Callback: I heard: %s\n", msg->data.data);
  }
}
```

**Step 3:** <a name="Step3"> </a> Define a timer callback `my_timer_callback`.

```C
#define UNUSED(x) (void)x;
void my_timer_callback(rcl_timer_t * timer, int64_t last_call_time)
{
  rcl_ret_t rc;
  UNUSED(last_call_time);
  if (timer != NULL) {
    //printf("Timer: time since last call %d\n", (int) last_call_time);
    rc = rcl_publish(&my_pub, &pub_msg, NULL);
    if (rc == RCL_RET_OK) {
      printf("Published message %s\n", pub_msg.data.data);
    } else {
      printf("timer_callback: Error publishing message %s\n", pub_msg.data.data);
    }
  } else {
    printf("timer_callback Error: timer parameter is NULL\n");
  }
}
```

**Step 4:** <a name="Step4"> </a> Create a rcl_node in main function.

```C
int main(int argc, const char * argv[])
{
  rcl_context_t context = rcl_get_zero_initialized_context();
  rcl_init_options_t init_options = rcl_get_zero_initialized_init_options();
  rcl_allocator_t allocator = rcl_get_default_allocator();
  rcl_ret_t rc;

  // create init_options
  rc = rcl_init_options_init(&init_options, allocator);
  if (rc != RCL_RET_OK) {
    printf("Error rcl_init_options_init.\n");
    return -1;
  }

  // create context
  rc = rcl_init(argc, argv, &init_options, &context);
  if (rc != RCL_RET_OK) {
    printf("Error in rcl_init.\n");
    return -1;
  }

  // create rcl_node
  rcl_node_t my_node = rcl_get_zero_initialized_node();
  rcl_node_options_t node_ops = rcl_node_get_default_options();
  rc = rcl_node_init(&my_node, "node_0", "executor_examples", &context, &node_ops);
  if (rc != RCL_RET_OK) {
    printf("Error in rcl_node_init\n");
    return -1;
  }
```
**Step 5:** <a name="Step5"> </a> Create an rcl_publisher `my_pub` which publishes messages using the rcl_timer `my_timer`.
```C
  // create a publisher to publish topic 'topic_0' with type std_msg::msg::String
  // my_pub is global, so the timer_callback access this publisher.
  const char * topic_name = "topic_0";
  rcl_publisher_options_t pub_options = rcl_publisher_get_default_options();
  rc = rcl_publisher_init(
    &my_pub,
    &my_node,
    ROSIDL_GET_MSG_TYPE_SUPPORT(std_msgs, msg, String),
    topic_name,
    &pub_options);
  if (RCL_RET_OK != rc) {
    printf("Error in rcl_publisher_init %s.\n", topic_name);
    return -1;
  }


  // create a timer, which will call the publisher every 'timer_timeout' ms in the 'my_timer_callback'
  rcl_clock_t clock;
  rc = rcl_clock_init(RCL_STEADY_TIME, &clock, &allocator);
  if (rc != RCL_RET_OK) {
    printf("Error in rcl_clock_init.\n");
    return -1;
  }
  rcl_timer_t my_timer = rcl_get_zero_initialized_timer();
  const unsigned int timer_timeout = 1000;
  rc = rcl_timer_init(
    &my_timer,
    &clock,
    &context,
    RCL_MS_TO_NS(timer_timeout),
    my_timer_callback,
    allocator);
  if (rc != RCL_RET_OK) {
    printf("Error in rcl_timer_init.\n");
    return -1;
  } else {
    printf("Created timer with timeout %d ms.\n", timer_timeout);
  }

  // assign message to publisher
  std_msgs__msg__String__init(&pub_msg);
  const unsigned int PUB_MSG_SIZE = 20;
  char pub_string[PUB_MSG_SIZE];
  snprintf(pub_string, 13, "%s", "Hello World!");
  rosidl_generator_c__String__assignn(&pub_msg, pub_string, PUB_MSG_SIZE);
```
**Step 6:** <a name="Step6"> </a> Create an rcl_subscription `my_sub` with the topic `topic_name`.

```C
  // create subscription
  rcl_subscription_t my_sub = rcl_get_zero_initialized_subscription();
  rcl_subscription_options_t my_subscription_options = rcl_subscription_get_default_options();
  const rosidl_message_type_support_t * my_type_support =
    ROSIDL_GET_MSG_TYPE_SUPPORT(std_msgs, msg, String);

  rc = rcl_subscription_init(
    &my_sub,
    &my_node,
    my_type_support,
    topic_name,
    &my_subscription_options);

  if (rc != RCL_RET_OK) {
    printf("Failed to create subscriber %s.\n", topic_name);
    return -1;
  } else {
    printf("Created subscriber %s:\n", topic_name);
  }

  // one string message for subscriber
  std_msgs__msg__String__init(&sub_msg);
```

**Step 7:** <a name="Step7"> </a> Create an RCLC-Executor and initialize it with the ROS context
(`context`), number of handles (`2`) and use the `allocator` for memory allocation.

The user can configure, when the callback shall be invoked: Options are `ALWAYS` and `ON_NEW_DATA`. If `ALWAYS` is selected, the callback is always called, even if no new data is available. In this case, the callback is given a `NULL`pointer for the argument `msgin` and the callback needs to handle this correctly. If `ON_NEW_DATA` is selected, then the callback is called only if new data from the DDS queue is available. In this case the parameter `msgin` of the callback always points to memory-allocated message.

```C
  rclc_executor_t executor;
  // compute total number of subsribers and timers
  unsigned int num_handles = 1 + 1;
  executor = rclc_executor_get_zero_initialized_executor();
  rclc_executor_init(&executor, &context, num_handles, &allocator);
```
**Step 8:** <a name="Step8"> </a>(Optionally) Define the blocking time when requesting new data from DDS (timeout for rcl_wait()). Here the timeout is `1000ms`.
The default timeout is 100ms.

```C
  // set timeout for rcl_wait()
  unsigned int rcl_wait_timeout = 1000;   // in ms
  rc = rclc_executor_set_timeout(&executor, RCL_MS_TO_NS(rcl_wait_timeout));
  if (rc != RCL_RET_OK) {
    printf("Error in rclc_executor_set_timeout.");
  }
```

**Step 9:** <a name="Step9"> </a> Add the subscription `my_sub` (See [Step 6](#Step6)) to the `executor` with the message variable `my_msg`, in which the new data is stored and the callback function `my_subscriber_callback`(See [Step 2](#Step2)). The callback is invoked if new data is available (`ON_NEW_DATA`).

```C
  // add subscription to executor
  rc = rclc_executor_add_subscription(&executor, &my_sub, &sub_msg, &my_subscriber_callback,
      ON_NEW_DATA);
  if (rc != RCL_RET_OK) {
    printf("Error in rclc_executor_add_subscription. \n");
  }
```

**Step 10:** <a name="Step10"> </a> Add timer `my_timer`, as defined in [Step 5](#Step5) to the `executor`. The period of the timer and the callback to call are already configured in the timer object itself.

```C
  rclc_executor_add_timer(&executor, &my_timer);
  if (rc != RCL_RET_OK) {
    printf("Error in rclc_executor_add_timer.\n");
  }
```

**Step 11:** <a name="Step11"> </a> Run the executor. As an example, we demonstrate also spin ten times with a rcl_wait-timeout of 1s.

```C
  for (unsigned int i = 0; i < 10; i++) {
    // timeout specified in ns (here 1s)
    rclc_executor_spin_some(&executor, 1000 * (1000 * 1000));
  }
```

**Step 12:** <a name="Step12"> </a> Clean up memory for the RCLC-Executor and other other RCL objects

```C
  rc = rclc_executor_fini(&executor);
  rc += rcl_publisher_fini(&my_pub, &my_node);
  rc += rcl_timer_fini(&my_timer);
  rc += rcl_subscription_fini(&my_sub, &my_node);
  rc += rcl_node_fini(&my_node);
  rc += rcl_init_options_fini(&init_options);
  if (rc != RCL_RET_OK) {
    printf("Error while cleaning up!\n");
    return -1;
  }
  return 0;
}  // main
```

**Output** If you run the example executor, you should see the following output:
```C
Created timer with timeout 1000 ms.
Created subscriber topic_0:
Debug: number of DDS handles: 2
Published message Hello World!
Callback: I heard: Hello World!
Published message Hello World!
Callback: I heard: Hello World!
Published message Hello World!
Callback: I heard: Hello World!
Published message Hello World!
Callback: I heard: Hello World!
Published message Hello World!
Callback: I heard: Hello World!
```

## Example RCLC-Executor with convenience functions

An example, how to use the LET Executor with rclc convenience functions is given in the file
`example_executor_convenience.c` in the package:
[rclc_examples](../rclc_examples).
--><|MERGE_RESOLUTION|>--- conflicted
+++ resolved
@@ -62,12 +62,8 @@
 
 Figure 1: Fixed periodic preemptive scheduling
 
-<<<<<<< HEAD
 To each process one or multiple tasks can be assigned, as shown in Figure 2.
 These tasks are executed sequentially, which is often called cooperative scheduling.
-=======
-To each process one or multiple tasks can be assigned, as shown in Figure 2. These tasks are executed sequentially, which is often called cooperative scheduling.
->>>>>>> 2c12cec0
 
 <img src="doc/scheduling_02.png" alt="Schedule with fixed periods" width="250"/>
 
@@ -553,15 +549,8 @@
 } rclc_support_t;
 ```
 
-<<<<<<< HEAD
 In the example provided in [rclc_examples](../rclc_examples), one node with one publisher, one timer and one subscription is implemented with and without the convenience functions.
-The number of code lines of the exmaple to setup the RCL objects with the convenience functions is reduced by 24% compared to the initialization using the RCL API.
-=======
-In the example provided in [rclc_examples](../rclc_examples), one
-node with one publisher, one timer and one subscription is implemented with and without the
-convenience functions. The number of code lines of the example to setup the RCL objects
-with the convenience functions is reduced by 24% compared to the initialization using the RCL API.
->>>>>>> 2c12cec0
+The number of code lines of the exmaple to setup the rcl objects with the convenience functions is reduced by 24% compared to the initialization using the rcl API.
 
 ## RCLC-Example Package
 
